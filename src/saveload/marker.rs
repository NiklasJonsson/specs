//! Provides `Marker` and `MarkerAllocator` traits

use std::collections::HashMap;
use std::fmt::Debug;
use std::hash::Hash;

use join::Join;
use shred::Resource;
use storage::{DenseVecStorage, ReadStorage, WriteStorage};
use world::{Component, EntitiesRes, Entity, EntityBuilder, EntityResBuilder, LazyBuilder};

use serde::de::DeserializeOwned;
use serde::ser::Serialize;

/// A common trait for [`EntityBuilder`] and [`LazyBuilder`] with a marker function, allowing either to be used.
pub trait MarkedBuilder {
    /// Add a [`Marker`] to the entity by fetching the associated allocator.
    ///
    /// ## Examples
    ///
    /// ```
    /// use specs::prelude::*;
    /// use specs::saveload::{MarkedBuilder, U64Marker, U64MarkerAllocator};
    ///
    /// fn MarkEntity<M: Builder + MarkedBuilder>(markable: M) -> Entity {
    ///    markable
    ///    /* .with(Component1) */
    ///     .marked::<U64Marker>()
    ///     .build()
    /// }
    ///
    /// let mut world = World::new();
    /// world.register::<U64Marker>();
    /// world.add_resource(U64MarkerAllocator::new());
    ///
    /// MarkEntity(world.create_entity());
    /// ```
    fn marked<M: Marker>(self) -> Self;
}

impl<'a> MarkedBuilder for EntityBuilder<'a> {
    fn marked<M>(self) -> Self
    where
        M: Marker,
    {
        let mut alloc = self.world.write_resource::<M::Allocator>();
        alloc.mark(self.entity, &mut self.world.write_storage::<M>());

        self
    }
}

impl<'a> MarkedBuilder for LazyBuilder<'a> {
    /// Add a [`Marker`] to the entity by fetching the associated allocator.
    ///
    /// This will be applied on the next [`world.maintain()`](World::maintain).
    ///
    /// ## Examples
    ///
    /// ```rust
    /// use specs::prelude::*;
    /// use specs::saveload::{MarkedBuilder, U64Marker, U64MarkerAllocator};
    /// let mut world = World::new();
    ///
    /// world.register::<U64Marker>();
    /// world.add_resource(U64MarkerAllocator::new());
    ///
    /// # let lazy = world.read_resource::<LazyUpdate>();
    /// # let entities = world.entities();
    /// let my_entity = lazy
    ///     .create_entity(&entities)
    ///     /* .with(Component1) */
    ///     .marked::<U64Marker>()
    ///     .build();
    /// ```
    ///
    /// ## Panics
    ///
<<<<<<< HEAD
    /// Panics during [`world.maintain()`](World::maintain) in case there's no allocator
    /// added to the [`World`].
    fn marked<M>(self) -> Self
        where
            M: Marker
=======
    /// Panics during `world.maintain()` in case there's no allocator
    /// added to the `World`.
    pub fn marked<M>(self) -> Self
    where
        M: Marker,
>>>>>>> e2c7206d
    {
        let entity = self.entity;
        self.lazy.exec(move |world| {
            let mut alloc = world.write_resource::<M::Allocator>();
            alloc.mark(entity, &mut world.write_storage::<M>());
        });

        self
    }
}

impl<'a> EntityResBuilder<'a> {
    /// Add a `Marker` to the entity with the associated allocator,
    /// and component storage.
    ///
    /// ## Examples
    ///
    /// ```
    /// use specs::prelude::*;
    /// use specs::saveload::{U64Marker, U64MarkerAllocator};
    ///
    /// let mut world = World::new();
    /// world.register::<U64Marker>();
    /// world.add_resource(U64MarkerAllocator::new());
    ///
    /// let mut storage = world.write_storage::<U64Marker>();
    /// let mut alloc = world.write_resource::<U64MarkerAllocator>();
    ///
    /// let entities = world.entities();
    /// entities
    ///     .build_entity()
    ///     /* .with(Component1) */
    ///     .marked(&mut storage, &mut alloc)
    ///     .build();
    /// ```
    ///
    pub fn marked<M>(self, storage: &mut WriteStorage<M>, alloc: &mut M::Allocator) -> Self
    where
        M: Marker,
    {
        alloc.mark(self.entity, storage);
        self
    }
}

/// This trait should be implemented by a component which is going to be used as marker.
/// This marker should be set to entity that should be serialized.
/// If serialization strategy needs to set marker to some entity
/// then it should use newly allocated marker from `Marker::Allocator`.
///
/// ## Example
///
/// ```rust
/// extern crate specs;
/// #[macro_use] extern crate serde;
/// use std::collections::HashMap;
/// use std::ops::Range;
///
/// use specs::prelude::*;
/// use specs::world::EntitiesRes;
/// use specs::saveload::{MarkedBuilder, Marker, MarkerAllocator};
///
/// // Marker for entities that should be synced over network
/// #[derive(Clone, Copy, Debug, Eq, Hash, PartialEq, Serialize, Deserialize)]
/// struct NetMarker {
///     id: u64,
///     seq: u64,
/// }
///
/// impl Component for NetMarker {
///     type Storage = DenseVecStorage<Self>;
/// }
///
/// impl Marker for NetMarker {
///     type Identifier = u64;
///     type Allocator = NetNode;
///
///     fn id(&self) -> u64 {
///         self.id
///     }
///
///     // Updates sequence id.
///     // Entities with too old sequence id get deleted.
///     fn update(&mut self, update: Self) {
///         assert_eq!(self.id, update.id);
///         self.seq = update.seq;
///     }
/// }
///
/// // Each client and server has one
/// // Contains id range and `NetMarker -> Entity` mapping
/// struct NetNode {
///     range: Range<u64>,
///     mapping: HashMap<u64, Entity>,
/// }
///
/// impl MarkerAllocator<NetMarker> for NetNode {
///     fn allocate(&mut self, entity: Entity, id: Option<u64>) -> NetMarker {
///         let id = id.unwrap_or_else(|| {
///             self.range.next().expect("Id range must be virtually endless")
///         });
///         let marker = NetMarker {
///             id: id,
///             seq: 0,
///         };
///         self.mapping.insert(id, entity);
///         marker
///     }
///
///     fn retrieve_entity_internal(&self, id: u64) -> Option<Entity> {
///         self.mapping.get(&id).cloned()
///     }
///
///     fn maintain(&mut self, entities: &EntitiesRes, storage: &ReadStorage<NetMarker>) {
///        self.mapping = (&*entities, storage)
///            .join()
///            .map(|(e, m)| (m.id(), e))
///            .collect();
///     }
/// }
///
/// fn main() {
///     let mut world = World::new();
///     world.register::<NetMarker>();
///
///     world.add_resource(
///         NetNode {
///             range: 0..100,
///             mapping: HashMap::new(),
///         }
///     );
///
///     let entity = world.create_entity().marked::<NetMarker>().build();
///     let storage = &mut world.write_storage::<NetMarker>();
///     let marker = storage.get(entity).unwrap().clone();
///     assert_eq!(
///         world.write_resource::<NetNode>().retrieve_entity(marker, storage, &*world.entities()),
///         entity
///     );
/// }
/// ```
pub trait Marker: Clone + Component + Debug + Eq + Hash + DeserializeOwned + Serialize {
    /// Id of the marker
    type Identifier;
    /// Allocator for this `Marker`
    type Allocator: MarkerAllocator<Self>;

    /// Get this marker internal id.
    /// The value of this method should be constant.
    fn id(&self) -> Self::Identifier;

    /// This gets called when an entity is deserialized by `DeserializeComponents`.
    /// It can be used to update internal data that is not used for
    /// identification.
    ///
    /// ## Contract
    ///
    /// This function may assume that `self.id() == new_revision.id()`.
    /// However, it must not exhibit undefined behavior in such a case.
    ///
    /// ## Panics
    ///
    /// May panic if `self.id()` != `new_revision.id()`.
    ///
    /// ## Default implementation
    ///
    /// The default implementation just sets `self` to `new_revision`.
    ///
    /// ## Examples
    ///
    /// ```rust,ignore
    /// #[derive(Clone, Debug, Deserialize, Eq, Hash, Serialize)]
    /// struct MyMarker {
    ///     id: u64,
    ///     last_modified: String,
    /// }
    ///
    /// impl Marker for MyMarker {
    ///     type Identifier = u64;
    ///
    ///     fn id(&self) -> u64 {
    ///         self.id
    ///     }
    ///
    ///     fn update(&self, new: Self) {
    ///         self.last_modified = new.last_modified;
    ///     }
    /// }
    /// ```
    ///
    /// Now, the marker always contains the name of the client who updated the
    /// entity associated with this marker.
    fn update(&mut self, new_revision: Self) {
        *self = new_revision;
    }
}

/// This allocator is used with the `Marker` trait.
/// It provides a method for allocating new `Marker`s.
/// It should also provide a `Marker -> Entity` mapping.
/// The `maintain` method can be implemented for cleanup and actualization.
/// See docs for `Marker` for an example.
pub trait MarkerAllocator<M: Marker>: Resource {
    /// Allocates a new marker for a given entity.
    /// If you don't pass an id, a new unique id will be created.
    fn allocate(&mut self, entity: Entity, id: Option<M::Identifier>) -> M;

    /// Get an `Entity` by a marker identifier.
    /// This function only accepts an id; it does not update the marker data.
    ///
    /// Implementors usually maintain a marker -> entity mapping
    /// and use that to retrieve the entity.
    fn retrieve_entity_internal(&self, id: M::Identifier) -> Option<Entity>;

    /// Tries to retrieve an entity by the id of the marker;
    /// if no entity has a marker with the same id, a new entity
    /// will be created and `marker` will be inserted for it.
    ///
    /// In case the entity existed,
    /// this method will update the marker data using `Marker::update`.
    fn retrieve_entity(
        &mut self,
        marker: M,
        storage: &mut WriteStorage<M>,
        entities: &EntitiesRes,
    ) -> Entity {
        if let Some(entity) = self.retrieve_entity_internal(marker.id()) {
            if let Some(marker_comp) = storage.get_mut(entity) {
                marker_comp.update(marker);

                return entity;
            }
        }

        let entity = entities.create();
        let marker = self.allocate(entity, Some(marker.id()));

        // It's not possible for this to fail, as there's no way a freshly
        // created entity could be dead this fast.
        storage.insert(entity, marker).unwrap();
        entity
    }

    /// Create new unique marker `M` and attach it to entity.
    /// Or get old marker if this entity is already marked.
    /// If entity is dead then this will return `None`.
    fn mark<'m>(
        &mut self,
        entity: Entity,
        storage: &'m mut WriteStorage<M>,
    ) -> Option<(&'m M, bool)> {
        if let Ok(entry) = storage.entry(entity) {
            let mut new = false;
            let marker = entry.or_insert_with(|| {
                new = true;
                self.allocate(entity, None)
            });

            Some((marker, new))
        } else {
            None
        }
    }

    /// Maintain internal data. Cleanup if necessary.
    fn maintain(&mut self, _entities: &EntitiesRes, _storage: &ReadStorage<M>);
}

/// Basic marker implementation usable for saving and loading
#[derive(Clone, Copy, Debug, Hash, PartialEq, Eq, PartialOrd, Ord, Serialize, Deserialize)]
pub struct U64Marker(u64);

impl Component for U64Marker {
    type Storage = DenseVecStorage<Self>;
}

impl Marker for U64Marker {
    type Allocator = U64MarkerAllocator;
    type Identifier = u64;

    fn id(&self) -> u64 {
        self.0
    }
}

/// Basic marker allocator
#[derive(Clone, Debug)]
pub struct U64MarkerAllocator {
    index: u64,
    mapping: HashMap<u64, Entity>,
}

impl Default for U64MarkerAllocator {
    fn default() -> Self {
        U64MarkerAllocator::new()
    }
}

impl U64MarkerAllocator {
    /// Create new `U64MarkerAllocator` which will yield `U64Marker`s starting with `0`
    pub fn new() -> Self {
        U64MarkerAllocator {
            index: 0,
            mapping: HashMap::new(),
        }
    }
}

impl MarkerAllocator<U64Marker> for U64MarkerAllocator {
    fn allocate(&mut self, entity: Entity, id: Option<u64>) -> U64Marker {
        let marker = if let Some(id) = id {
            if id >= self.index {
                self.index = id + 1;
            }
            U64Marker(id)
        } else {
            self.index += 1;
            U64Marker(self.index - 1)
        };
        self.mapping.insert(marker.id(), entity);

        marker
    }

    fn retrieve_entity_internal(&self, id: u64) -> Option<Entity> {
        self.mapping.get(&id).cloned()
    }

    fn maintain(&mut self, entities: &EntitiesRes, storage: &ReadStorage<U64Marker>) {
        // FIXME: may be too slow
        self.mapping = (&*entities, storage)
            .join()
            .map(|(e, m)| (m.id(), e))
            .collect();
    }
}<|MERGE_RESOLUTION|>--- conflicted
+++ resolved
@@ -76,19 +76,11 @@
     ///
     /// ## Panics
     ///
-<<<<<<< HEAD
     /// Panics during [`world.maintain()`](World::maintain) in case there's no allocator
     /// added to the [`World`].
     fn marked<M>(self) -> Self
-        where
-            M: Marker
-=======
-    /// Panics during `world.maintain()` in case there's no allocator
-    /// added to the `World`.
-    pub fn marked<M>(self) -> Self
     where
-        M: Marker,
->>>>>>> e2c7206d
+        M: Marker
     {
         let entity = self.entity;
         self.lazy.exec(move |world| {
